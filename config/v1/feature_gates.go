--- conflicted
+++ resolved
@@ -392,7 +392,7 @@
 		OwningProduct:       kubernetes,
 	}
 
-<<<<<<< HEAD
+
 	FeatureGateOnClusterBuild = FeatureGateName("OnClusterBuild")
 	onClusterBuild            = FeatureGateDescription{
 		FeatureGateAttributes: FeatureGateAttributes{
@@ -400,7 +400,9 @@
 		},
 		OwningJiraComponent: "MachineConfigOperator",
 		ResponsiblePerson:   "dkhater",
-=======
+		OwningProduct:       ocpSpecific,
+	}
+
 	FeatureGateSignatureStores = FeatureGateName("SignatureStores")
 	signatureStores            = FeatureGateDescription{
 		FeatureGateAttributes: FeatureGateAttributes{
@@ -408,7 +410,6 @@
 		},
 		OwningJiraComponent: "over-the-air-updates",
 		ResponsiblePerson:   "lmohanty",
->>>>>>> f356bd9e
 		OwningProduct:       ocpSpecific,
 	}
 )